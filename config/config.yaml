# DO NOT MODIFY THIS FILE, create a new key.yaml, define OPENAI_API_KEY.
# The configuration of key.yaml has a higher priority and will not enter git

#### if OpenAI
## The official OPENAI_API_BASE is https://api.openai.com/v1
## If the official OPENAI_API_BASE is not available, we recommend using the [openai-forward](https://github.com/beidongjiedeguang/openai-forward).
## Or, you can configure OPENAI_PROXY to access official OPENAI_API_BASE.
OPENAI_API_BASE: "https://api.openai.com/v1"
#OPENAI_PROXY: "http://127.0.0.1:8118"
#OPENAI_API_KEY: "YOUR_API_KEY"  # set the value to sk-xxx if you host the openai interface for open llm model
OPENAI_API_MODEL: "gpt-4-1106-preview"
MAX_TOKENS: 4096
RPM: 10
LLM_TYPE: OpenAI

#### if Spark
#SPARK_APPID : "YOUR_APPID"
#SPARK_API_SECRET : "YOUR_APISecret"
#SPARK_API_KEY : "YOUR_APIKey"
#DOMAIN : "generalv2"
#SPARK_URL : "ws://spark-api.xf-yun.com/v2.1/chat"

#### if Anthropic
#Anthropic_API_KEY: "YOUR_API_KEY"

#### if AZURE, check https://github.com/openai/openai-cookbook/blob/main/examples/azure/chat.ipynb
#### You can use ENGINE or DEPLOYMENT mode
#OPENAI_API_TYPE: "azure"
#OPENAI_API_BASE: "YOUR_AZURE_ENDPOINT"
#OPENAI_API_KEY: "YOUR_AZURE_API_KEY"
#OPENAI_API_VERSION: "YOUR_AZURE_API_VERSION"
#DEPLOYMENT_NAME: "YOUR_DEPLOYMENT_NAME"
#DEPLOYMENT_ID: "YOUR_DEPLOYMENT_ID"

#### if zhipuai from `https://open.bigmodel.cn`. You can set here or export API_KEY="YOUR_API_KEY"
# ZHIPUAI_API_KEY: "YOUR_API_KEY"

#### if use self-host open llm model with openai-compatible interface
#OPEN_LLM_API_BASE: "http://127.0.0.1:8000/v1"
#OPEN_LLM_API_MODEL: "llama2-13b"
#
##### if use Fireworks api
#FIREWORKS_API_KEY: "YOUR_API_KEY"
#FIREWORKS_API_BASE: "https://api.fireworks.ai/inference/v1"
#FIREWORKS_API_MODEL: "YOUR_LLM_MODEL"  # example, accounts/fireworks/models/llama-v2-13b-chat

#### for Search

## Supported values: serpapi/google/serper/ddg
#SEARCH_ENGINE: serpapi

## Visit https://serpapi.com/ to get key.
#SERPAPI_API_KEY: "YOUR_API_KEY"

## Visit https://console.cloud.google.com/apis/credentials to get key.
#GOOGLE_API_KEY: "YOUR_API_KEY"
## Visit https://programmablesearchengine.google.com/controlpanel/create to get id.
#GOOGLE_CSE_ID: "YOUR_CSE_ID"

## Visit https://serper.dev/ to get key.
#SERPER_API_KEY: "YOUR_API_KEY"

#### for web access

## Supported values: playwright/selenium
#WEB_BROWSER_ENGINE: playwright

## Supported values: chromium/firefox/webkit, visit https://playwright.dev/python/docs/api/class-browsertype
##PLAYWRIGHT_BROWSER_TYPE: chromium

## Supported values: chrome/firefox/edge/ie, visit https://www.selenium.dev/documentation/webdriver/browsers/
# SELENIUM_BROWSER_TYPE: chrome

#### for TTS

#AZURE_TTS_SUBSCRIPTION_KEY: "YOUR_API_KEY"
#AZURE_TTS_REGION: "eastus"

#### for Stable Diffusion
## Use SD service, based on https://github.com/AUTOMATIC1111/stable-diffusion-webui
#SD_URL: "YOUR_SD_URL"
#SD_T2I_API: "/sdapi/v1/txt2img"

#### for Execution
#LONG_TERM_MEMORY: false

#### for Mermaid CLI
## If you installed mmdc (Mermaid CLI) only for metagpt then enable the following configuration.
#PUPPETEER_CONFIG: "./config/puppeteer-config.json"
#MMDC: "./node_modules/.bin/mmdc"


### for calc_usage
# CALC_USAGE: false

### for Research
# MODEL_FOR_RESEARCHER_SUMMARY: gpt-3.5-turbo
# MODEL_FOR_RESEARCHER_REPORT: gpt-3.5-turbo-16k

### choose the engine for mermaid conversion, 
# default is nodejs, you can change it to playwright,pyppeteer or ink
# MERMAID_ENGINE: nodejs

### browser path for pyppeteer engine, support Chrome, Chromium,MS Edge
#PYPPETEER_EXECUTABLE_PATH: "/usr/bin/google-chrome-stable"

<<<<<<< HEAD
PROMPT_FORMAT: json #json or markdown

### Agent configurations
# RAISE_NOT_CONFIG_ERROR: true  # "true" if the LLM key is not configured, throw a NotConfiguredException, else "false".
# WORKSPACE_PATH_WITH_UID: false  # "true" if using `{workspace}/{uid}` as the workspace path; "false" use `{workspace}`.

### Meta Models
#METAGPT_TEXT_TO_IMAGE_MODEL: MODEL_URL

### S3 config
#S3_ACCESS_KEY: "YOUR_S3_ACCESS_KEY"
#S3_SECRET_KEY: "YOUR_S3_SECRET_KEY"
#S3_ENDPOINT_URL: "YOUR_S3_ENDPOINT_URL"
#S3_SECURE: true # true/false
#S3_BUCKET: "YOUR_S3_BUCKET"

### Redis config
#REDIS_HOST: "YOUR_REDIS_HOST"
#REDIS_PORT: "YOUR_REDIS_PORT"
#REDIS_PASSWORD: "YOUR_REDIS_PASSWORD"
#REDIS_DB: "YOUR_REDIS_DB_INDEX, str, 0-based"
=======
### for repair non-openai LLM's output when parse json-text if PROMPT_FORMAT=json
### due to non-openai LLM's output will not always follow the instruction, so here activate a post-process
### repair operation on the content extracted from LLM's raw output. Warning, it improves the result but not fix all cases.
# REPAIR_LLM_OUTPUT: false

# PROMPT_FORMAT: json #json or markdown
>>>>>>> aae81c18
<|MERGE_RESOLUTION|>--- conflicted
+++ resolved
@@ -104,8 +104,12 @@
 ### browser path for pyppeteer engine, support Chrome, Chromium,MS Edge
 #PYPPETEER_EXECUTABLE_PATH: "/usr/bin/google-chrome-stable"
 
-<<<<<<< HEAD
-PROMPT_FORMAT: json #json or markdown
+### for repair non-openai LLM's output when parse json-text if PROMPT_FORMAT=json
+### due to non-openai LLM's output will not always follow the instruction, so here activate a post-process
+### repair operation on the content extracted from LLM's raw output. Warning, it improves the result but not fix all cases.
+# REPAIR_LLM_OUTPUT: false
+
+# PROMPT_FORMAT: json #json or markdown
 
 ### Agent configurations
 # RAISE_NOT_CONFIG_ERROR: true  # "true" if the LLM key is not configured, throw a NotConfiguredException, else "false".
@@ -126,11 +130,3 @@
 #REDIS_PORT: "YOUR_REDIS_PORT"
 #REDIS_PASSWORD: "YOUR_REDIS_PASSWORD"
 #REDIS_DB: "YOUR_REDIS_DB_INDEX, str, 0-based"
-=======
-### for repair non-openai LLM's output when parse json-text if PROMPT_FORMAT=json
-### due to non-openai LLM's output will not always follow the instruction, so here activate a post-process
-### repair operation on the content extracted from LLM's raw output. Warning, it improves the result but not fix all cases.
-# REPAIR_LLM_OUTPUT: false
-
-# PROMPT_FORMAT: json #json or markdown
->>>>>>> aae81c18
