--- conflicted
+++ resolved
@@ -163,11 +163,8 @@
 *.mmd
 tmp
 output.wav
-<<<<<<< HEAD
 *.bak
 
 # output folder
 output
-=======
 tmp.png
->>>>>>> df5a50f6
