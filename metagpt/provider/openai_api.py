--- conflicted
+++ resolved
@@ -20,12 +20,7 @@
     retry,
     retry_if_exception_type,
     stop_after_attempt,
-<<<<<<< HEAD
-    wait_exponential,
-    wait_fixed,
-=======
     wait_random_exponential,
->>>>>>> ad17a2dc
 )
 
 from metagpt.config import CONFIG
@@ -219,8 +214,8 @@
         retry_error_callback=log_and_reraise,
     )
     @retry(
+        wait=wait_random_exponential(min=1, max=60),
         stop=stop_after_attempt(6),
-        wait=wait_exponential(1),
         after=after_log(logger, logger.level("WARNING").name),
         retry=retry_if_exception_type(RateLimitError),
         reraise=True,
