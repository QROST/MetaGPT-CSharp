#!/usr/bin/env python
# -*- coding: utf-8 -*-
"""
@Time    : 2023/5/11 14:43
@Author  : alexanderwu
@File    : qa_engineer.py
@Modified By: mashenquan, 2023-11-1. In accordance with Chapter 2.2.1 and 2.2.2 of RFC 116, modify the data
        type of the `cause_by` value in the `Message` to a string, and utilize the new message filtering feature.
"""
import json

from metagpt.actions import DebugError, RunCode, WriteCode, WriteCodeReview, WriteTest
from metagpt.config import CONFIG
from metagpt.const import OUTPUTS_FILE_REPO, TEST_CODES_FILE_REPO
from metagpt.logs import logger
from metagpt.roles import Role
from metagpt.schema import Document, Message, RunCodeContext, TestingContext
from metagpt.utils.common import CodeParser, any_to_str_set


class QaEngineer(Role):
    def __init__(
        self,
        name="Edward",
        profile="QaEngineer",
        goal="Write comprehensive and robust tests to ensure codes will work as expected without bugs",
        constraints="The test code you write should conform to code standard like PEP8, be modular, easy to read and maintain",
        test_round_allowed=5,
    ):
        super().__init__(name, profile, goal, constraints)
        self._init_actions(
            [WriteTest]
        )  # FIXME: a bit hack here, only init one action to circumvent _think() logic, will overwrite _think() in future updates
        self._watch([WriteCode, WriteCodeReview, WriteTest, RunCode, DebugError])
        self.test_round = 0
        self.test_round_allowed = test_round_allowed

    @classmethod
    def parse_workspace(cls, system_design_msg: Message) -> str:
        if system_design_msg.instruct_content:
            return system_design_msg.instruct_content.dict().get("Python package name")
        return CodeParser.parse_str(block="Python package name", text=system_design_msg.content)

    async def _write_test(self, message: Message) -> None:
        changed_files = message.content.splitlines()
        src_file_repo = CONFIG.git_repo.new_file_repository(CONFIG.src_workspace)
        tests_file_repo = CONFIG.git_repo.new_file_repository(TEST_CODES_FILE_REPO)
        for filename in changed_files:
            # write tests
            if not filename or "test" in filename:
                continue
            code_doc = await src_file_repo.get(filename)
            test_doc = await tests_file_repo.get("test_" + code_doc.filename)
            if not test_doc:
                test_doc = Document(
                    root_path=str(tests_file_repo.root_path), filename="test_" + code_doc.filename, content=""
                )
            logger.info(f"Writing {test_doc.filename}..")
            context = TestingContext(filename=test_doc.filename, test_doc=test_doc, code_doc=code_doc)
            context = await WriteTest(context=context, llm=self._llm).run()
            await tests_file_repo.save(
                filename=context.test_doc.filename,
                content=context.test_doc.content,
                dependencies={context.code_doc.root_relative_path},
            )

            # prepare context for run tests in next round
            run_code_context = RunCodeContext(
                command=["python", context.test_doc.root_relative_path],
                code_filename=context.code_doc.filename,
                test_filename=context.test_doc.filename,
                working_directory=str(CONFIG.git_repo.workdir),
                additional_python_paths=[CONFIG.src_workspace],
            )

            msg = Message(
                content=run_code_context.json(),
                role=self.profile,
                cause_by=WriteTest,
                sent_from=self,
                send_to=self,
            )
            self.publish_message(msg)

        logger.info(f"Done {str(tests_file_repo.workdir)} generating.")

    async def _run_code(self, msg):
        m = json.loads(msg.content)
        run_code_context = RunCodeContext(**m)
        src_file_repo = CONFIG.git_repo.new_file_repository(CONFIG.src_workspace)
        src_doc = await src_file_repo.get(run_code_context.code_filename)
        if not src_doc:
            return
        test_file_repo = CONFIG.git_repo.new_file_repository(TEST_CODES_FILE_REPO)
        test_doc = await test_file_repo.get(run_code_context.test_filename)
        if not test_doc:
            return
        run_code_context.code = src_doc.content
        run_code_context.test_code = test_doc.content
        result_msg = await RunCode(context=run_code_context, llm=self._llm).run()
        outputs_file_repo = CONFIG.git_repo.new_file_repository(OUTPUTS_FILE_REPO)
        run_code_context.output_filename = run_code_context.test_filename + ".log"
        await outputs_file_repo.save(
            filename=run_code_context.output_filename,
            content=result_msg,
            dependencies={src_doc.root_relative_path, test_doc.root_relative_path},
        )
        run_code_context.code = None
        run_code_context.test_code = None
        msg = Message(
            content=run_code_context.json(), role=self.profile, cause_by=RunCode, sent_from=self, send_to=self
        )
        self.publish_message(msg)

    async def _debug_error(self, msg):
<<<<<<< HEAD
        m = json.loads(msg.context)
        run_code_context = RunCodeContext(**m)
        output_file_repo = CONFIG.git_repo.new_file_repository(OUTPUTS_FILE_REPO)
        output_doc = await output_file_repo.get(run_code_context.output_filename)
        if not output_doc:
            return
        run_code_context.output = output_doc.content
        code = await DebugError(context=run_code_context, llm=self._llm).run()
        src_file_repo = CONFIG.git_repo.new_file_repository(CONFIG.src_workspace)
        await src_file_repo.save(filename=run_code_context.code_filename, content=code)
        run_code_context.output = None
        run_code_context.output_filename = None
        msg = Message(
            content=run_code_context.json(),
            role=self.profile,
            cause_by=DebugError,
            sent_from=self,
            send_to=self,
        )
        self.publish_message(msg)
=======
        file_info, context = msg.content.split(FILENAME_CODE_SEP)
        file_name, code = await DebugError().run(context)
        if file_name:
            self.write_file(file_name, code)
            recipient = msg.sent_from  # send back to the one who ran the code for another run, might be one's self
            msg = Message(
                content=file_info,
                role=self.profile,
                cause_by=DebugError,
                sent_from=self,
                send_to=self,
            )
            self.publish_message(msg)
>>>>>>> 3e8bba70

    async def _act(self) -> Message:
        if self.test_round > self.test_round_allowed:
            result_msg = Message(
                content=f"Exceeding {self.test_round_allowed} rounds of tests, skip (writing code counts as a round, too)",
                role=self.profile,
                cause_by=WriteTest,
                sent_from=self.profile,
                send_to=""
            )
            return result_msg

        code_filters = any_to_str_set({WriteCode, WriteCodeReview})
        test_filters = any_to_str_set({WriteTest, DebugError})
        run_filters = any_to_str_set({RunCode})
        for msg in self._rc.news:
            # Decide what to do based on observed msg type, currently defined by human,
            # might potentially be moved to _think, that is, let the agent decides for itself
            if msg.cause_by in code_filters:
                # engineer wrote a code, time to write a test for it
                await self._write_test(msg)
            elif msg.cause_by in test_filters:
                # I wrote or debugged my test code, time to run it
                await self._run_code(msg)
            elif msg.cause_by in run_filters:
                # I ran my test code, time to fix bugs, if any
                await self._debug_error(msg)
        self.test_round += 1
        result_msg = Message(
            content=f"Round {self.test_round} of tests done",
            role=self.profile,
            cause_by=WriteTest,
            sent_from=self.profile,
<<<<<<< HEAD
            send_to="",
=======
            send_to=""
>>>>>>> 3e8bba70
        )
        return result_msg<|MERGE_RESOLUTION|>--- conflicted
+++ resolved
@@ -113,7 +113,6 @@
         self.publish_message(msg)
 
     async def _debug_error(self, msg):
-<<<<<<< HEAD
         m = json.loads(msg.context)
         run_code_context = RunCodeContext(**m)
         output_file_repo = CONFIG.git_repo.new_file_repository(OUTPUTS_FILE_REPO)
@@ -134,21 +133,6 @@
             send_to=self,
         )
         self.publish_message(msg)
-=======
-        file_info, context = msg.content.split(FILENAME_CODE_SEP)
-        file_name, code = await DebugError().run(context)
-        if file_name:
-            self.write_file(file_name, code)
-            recipient = msg.sent_from  # send back to the one who ran the code for another run, might be one's self
-            msg = Message(
-                content=file_info,
-                role=self.profile,
-                cause_by=DebugError,
-                sent_from=self,
-                send_to=self,
-            )
-            self.publish_message(msg)
->>>>>>> 3e8bba70
 
     async def _act(self) -> Message:
         if self.test_round > self.test_round_allowed:
@@ -157,7 +141,7 @@
                 role=self.profile,
                 cause_by=WriteTest,
                 sent_from=self.profile,
-                send_to=""
+                send_to="",
             )
             return result_msg
 
@@ -182,10 +166,6 @@
             role=self.profile,
             cause_by=WriteTest,
             sent_from=self.profile,
-<<<<<<< HEAD
             send_to="",
-=======
-            send_to=""
->>>>>>> 3e8bba70
         )
         return result_msg