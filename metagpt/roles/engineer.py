#!/usr/bin/env python
# -*- coding: utf-8 -*-
"""
@Time    : 2023/5/11 14:43
@Author  : alexanderwu
@File    : engineer.py
@Modified By: mashenquan, 2023-11-1. In accordance with Chapter 2.2.1 and 2.2.2 of RFC 116:
    1. Modify the data type of the `cause_by` value in the `Message` to a string, and utilize the new message
        distribution feature for message filtering.
    2. Consolidate message reception and processing logic within `_observe`.
    3. Fix bug: Add logic for handling asynchronous message processing when messages are not ready.
    4. Supplemented the external transmission of internal messages.
@Modified By: mashenquan, 2023-11-27.
    1. According to Section 2.2.3.1 of RFC 135, replace file data in the message with the file name.
    2. According to the design in Section 2.2.3.5.5 of RFC 135, add incremental iteration functionality.
"""
from __future__ import annotations

import json
from pathlib import Path
from typing import Set

from metagpt.actions import Action, WriteCode, WriteCodeReview, WriteTasks
from metagpt.config import CONFIG
from metagpt.const import SYSTEM_DESIGN_FILE_REPO, TASK_FILE_REPO
from metagpt.logs import logger
from metagpt.roles import Role
from metagpt.schema import CodingContext, Document, Documents, Message


class Engineer(Role):
    """
    Represents an Engineer role responsible for writing and possibly reviewing code.

    Attributes:
        name (str): Name of the engineer.
        profile (str): Role profile, default is 'Engineer'.
        goal (str): Goal of the engineer.
        constraints (str): Constraints for the engineer.
        n_borg (int): Number of borgs.
        use_code_review (bool): Whether to use code review.
        todos (list): List of tasks.
    """

    def __init__(
        self,
        name: str = "Alex",
        profile: str = "Engineer",
        goal: str = "Write elegant, readable, extensible, efficient code",
        constraints: str = "The code should conform to standards like PEP8 and be modular and maintainable",
        n_borg: int = 1,
        use_code_review: bool = False,
    ) -> None:
        """Initializes the Engineer role with given attributes."""
        super().__init__(name, profile, goal, constraints)
        self.use_code_review = use_code_review
        self._watch([WriteTasks])
        self.todos = []
        self.n_borg = n_borg

    @staticmethod
    def _parse_tasks(task_msg: Document) -> list[str]:
        m = json.loads(task_msg.content)
        return m.get("Task list")

    async def _act_sp_precision(self, review=False) -> Set[str]:
        changed_files = set()
        src_file_repo = CONFIG.git_repo.new_file_repository(CONFIG.src_workspace)
        for todo in self.todos:
            """
            # Select essential information from the historical data to reduce the length of the prompt (summarized from human experience):
            1. All from Architect
            2. All from ProjectManager
            3. Do we need other codes (currently needed)?
            TODO: The goal is not to need it. After clear task decomposition, based on the design idea, you should be able to write a single file without needing other codes. If you can't, it means you need a clearer definition. This is the key to writing longer code.
            """
            coding_context = await todo.run()
            # Code review
            if review:
                try:
                    coding_context = await WriteCodeReview(context=coding_context, llm=self._llm).run()
                except Exception as e:
                    logger.error("code review failed!", e)
                    pass
            await src_file_repo.save(
                coding_context.filename,
                dependencies={coding_context.design_doc.root_relative_path, coding_context.task_doc.root_relative_path},
                content=coding_context.code_doc.content,
            )
            msg = Message(
                content=coding_context.json(), instruct_content=coding_context, role=self.profile, cause_by=WriteCode
            )
            self._rc.memory.add(msg)

            changed_files.add(coding_context.code_doc.filename)
        if not changed_files:
            logger.info("Nothing has changed.")
        return changed_files
<<<<<<< HEAD

    async def _act(self) -> Message:
        """Determines the mode of action based on whether code review is used."""
        changed_files = await self._act_sp_precision(review=self.use_code_review)
        # Unit tests only.
        if CONFIG.REQA_FILENAME and CONFIG.REQA_FILENAME not in changed_files:
            changed_files.add(CONFIG.REQA_FILENAME)

=======

    async def _act(self) -> Message:
        """Determines the mode of action based on whether code review is used."""
        changed_files = await self._act_sp_precision(review=self.use_code_review)
        # Unit tests only.
        if CONFIG.REQA_FILENAME and CONFIG.REQA_FILENAME not in changed_files:
            changed_files.add(CONFIG.REQA_FILENAME)
>>>>>>> 52b674a6
        msg = Message(
            content="\n".join(changed_files),
            role=self.profile,
            cause_by=WriteCodeReview if self.use_code_review else WriteCode,
            send_to="Edward",  # name of QaEngineer
        )
        return msg

    async def _think(self) -> Action | None:
        if not CONFIG.src_workspace:
            CONFIG.src_workspace = CONFIG.git_repo.workdir / CONFIG.git_repo.workdir.name
        # Prepare file repos
        src_file_repo = CONFIG.git_repo.new_file_repository(CONFIG.src_workspace)
        changed_src_files = src_file_repo.changed_files
        task_file_repo = CONFIG.git_repo.new_file_repository(TASK_FILE_REPO)
        changed_task_files = task_file_repo.changed_files
        design_file_repo = CONFIG.git_repo.new_file_repository(SYSTEM_DESIGN_FILE_REPO)

        changed_files = Documents()
        # Recode caused by upstream changes.
        for filename in changed_task_files:
            design_doc = await design_file_repo.get(filename)
            task_doc = await task_file_repo.get(filename)
            task_list = self._parse_tasks(task_doc)
            for task_filename in task_list:
                old_code_doc = await src_file_repo.get(task_filename)
                if not old_code_doc:
                    old_code_doc = Document(root_path=str(src_file_repo.root_path), filename=task_filename, content="")
                context = CodingContext(
                    filename=task_filename, design_doc=design_doc, task_doc=task_doc, code_doc=old_code_doc
                )
                coding_doc = Document(
                    root_path=str(src_file_repo.root_path), filename=task_filename, content=context.json()
                )
                if task_filename in changed_files.docs:
                    logger.warning(
                        f"Log to expose potential conflicts: {coding_doc.json()} & "
                        f"{changed_files.docs[task_filename].json()}"
                    )
                changed_files.docs[task_filename] = coding_doc
        self.todos = [WriteCode(context=i, llm=self._llm) for i in changed_files.docs.values()]
        # Code directly modified by the user.
        dependency = await CONFIG.git_repo.get_dependency()
        for filename in changed_src_files:
            if filename in changed_files.docs:
                continue
            coding_doc = await self._new_coding_doc(
                filename=filename,
                src_file_repo=src_file_repo,
                task_file_repo=task_file_repo,
                design_file_repo=design_file_repo,
                dependency=dependency,
            )
            changed_files.docs[filename] = coding_doc
            self.todos.append(WriteCode(context=coding_doc, llm=self._llm))

        if self.todos:
            self._rc.todo = self.todos[0]
        return self._rc.todo  # For agent store

    @staticmethod
    async def _new_coding_context(
        filename, src_file_repo, task_file_repo, design_file_repo, dependency
    ) -> CodingContext:
        old_code_doc = await src_file_repo.get(filename)
        if not old_code_doc:
            old_code_doc = Document(root_path=str(src_file_repo.root_path), filename=filename, content="")
        dependencies = {Path(i) for i in await dependency.get(old_code_doc.root_relative_path)}
        task_doc = None
        design_doc = None
        for i in dependencies:
            if str(i.parent) == TASK_FILE_REPO:
                task_doc = task_file_repo.get(i.filename)
            elif str(i.parent) == SYSTEM_DESIGN_FILE_REPO:
                design_doc = design_file_repo.get(i.filename)
        context = CodingContext(filename=filename, design_doc=design_doc, task_doc=task_doc, code_doc=old_code_doc)
        return context

    @staticmethod
    async def _new_coding_doc(filename, src_file_repo, task_file_repo, design_file_repo, dependency):
        context = await Engineer._new_coding_context(
            filename, src_file_repo, task_file_repo, design_file_repo, dependency
        )
        coding_doc = Document(root_path=str(src_file_repo.root_path), filename=filename, content=context.json())
        return coding_doc<|MERGE_RESOLUTION|>--- conflicted
+++ resolved
@@ -96,7 +96,6 @@
         if not changed_files:
             logger.info("Nothing has changed.")
         return changed_files
-<<<<<<< HEAD
 
     async def _act(self) -> Message:
         """Determines the mode of action based on whether code review is used."""
@@ -104,16 +103,6 @@
         # Unit tests only.
         if CONFIG.REQA_FILENAME and CONFIG.REQA_FILENAME not in changed_files:
             changed_files.add(CONFIG.REQA_FILENAME)
-
-=======
-
-    async def _act(self) -> Message:
-        """Determines the mode of action based on whether code review is used."""
-        changed_files = await self._act_sp_precision(review=self.use_code_review)
-        # Unit tests only.
-        if CONFIG.REQA_FILENAME and CONFIG.REQA_FILENAME not in changed_files:
-            changed_files.add(CONFIG.REQA_FILENAME)
->>>>>>> 52b674a6
         msg = Message(
             content="\n".join(changed_files),
             role=self.profile,
