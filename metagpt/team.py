#!/usr/bin/env python
# -*- coding: utf-8 -*-
"""
@Time    : 2023/5/12 00:30
@Author  : alexanderwu
@File    : team.py
@Modified By: mashenquan, 2023/11/27. Add an archiving operation after completing the project, as specified in
        Section 2.2.3.3 of RFC 135.
"""

import warnings
from pathlib import Path

from pydantic import BaseModel, Field

from metagpt.actions import UserRequirement
from metagpt.config import CONFIG
from metagpt.const import MESSAGE_ROUTE_TO_ALL, SERDESER_PATH
from metagpt.environment import Environment
from metagpt.logs import logger
from metagpt.roles import Role
from metagpt.schema import Message
from metagpt.utils.common import (
    NoMoneyException,
    read_json_file,
    serialize_decorator,
    write_json_file,
)


class Team(BaseModel):
    """
    Team: Possesses one or more roles (agents), SOP (Standard Operating Procedures), and a env for instant messaging,
    dedicated to env any multi-agent activity, such as collaboratively writing executable code.
    """

    env: Environment = Field(default_factory=Environment)
    investment: float = Field(default=10.0)
    idea: str = Field(default="")

    def __init__(self, **kwargs):
        super().__init__(**kwargs)
        if "roles" in kwargs:
            self.hire(kwargs["roles"])
        if "env_desc" in kwargs:
            self.env.desc = kwargs["env_desc"]

    class Config:
        arbitrary_types_allowed = True

    def serialize(self, stg_path: Path = None):
        stg_path = SERDESER_PATH.joinpath("team") if stg_path is None else stg_path

        team_info_path = stg_path.joinpath("team_info.json")
        write_json_file(team_info_path, self.dict(exclude={"env": True}))

        self.env.serialize(stg_path.joinpath("environment"))  # save environment alone

    @classmethod
    def recover(cls, stg_path: Path) -> "Team":
        return cls.deserialize(stg_path)

    @classmethod
    def deserialize(cls, stg_path: Path) -> "Team":
        """stg_path = ./storage/team"""
        # recover team_info
        team_info_path = stg_path.joinpath("team_info.json")
        if not team_info_path.exists():
            raise FileNotFoundError(
                "recover storage meta file `team_info.json` not exist, "
                "not to recover and please start a new project."
            )

        team_info: dict = read_json_file(team_info_path)

        # recover environment
        environment = Environment.deserialize(stg_path=stg_path.joinpath("environment"))
        team_info.update({"env": environment})

        team = Team(**team_info)
        return team

    def hire(self, roles: list[Role]):
        """Hire roles to cooperate"""
        self.env.add_roles(roles)

    def invest(self, investment: float):
        """Invest company. raise NoMoneyException when exceed max_budget."""
        self.investment = investment
        CONFIG.max_budget = investment
        logger.info(f"Investment: ${investment}.")

    @staticmethod
    def _check_balance():
        if CONFIG.cost_manager.total_cost > CONFIG.cost_manager.max_budget:
            raise NoMoneyException(
                CONFIG.cost_manager.total_cost, f"Insufficient funds: {CONFIG.cost_manager.max_budget}"
            )

    def run_project(self, idea, send_to: str = ""):
        """Run a project from publishing user requirement."""
        self.idea = idea

        # Human requirement.
        self.env.publish_message(
            Message(role="Human", content=idea, cause_by=UserRequirement, send_to=send_to or MESSAGE_ROUTE_TO_ALL),
            peekable=False,
        )

    def start_project(self, idea, send_to: str = ""):
        """
        Deprecated: This method will be removed in the future.
        Please use the `run_project` method instead.
        """
        warnings.warn(
            "The 'start_project' method is deprecated and will be removed in the future. "
            "Please use the 'run_project' method instead.",
            DeprecationWarning,
            stacklevel=2,
        )
        return self.run_project(idea=idea, send_to=send_to)

    def _save(self):
        logger.info(self.json(ensure_ascii=False))

    @serialize_decorator
<<<<<<< HEAD
    async def run(self, n_round=3, auto_archive=True):
=======
    async def run(self, n_round=3, idea=""):
>>>>>>> 49377c9d
        """Run company until target round or no money"""
        if idea:
            self.run_project(idea=idea)

        while n_round > 0:
            # self._save()
            n_round -= 1
            logger.debug(f"max {n_round=} left.")
            self._check_balance()

            await self.env.run()
        self.env.archive(auto_archive)
        return self.env.history<|MERGE_RESOLUTION|>--- conflicted
+++ resolved
@@ -124,11 +124,7 @@
         logger.info(self.json(ensure_ascii=False))
 
     @serialize_decorator
-<<<<<<< HEAD
-    async def run(self, n_round=3, auto_archive=True):
-=======
-    async def run(self, n_round=3, idea=""):
->>>>>>> 49377c9d
+    async def run(self, n_round=3, idea="", auto_archive=True):
         """Run company until target round or no money"""
         if idea:
             self.run_project(idea=idea)
